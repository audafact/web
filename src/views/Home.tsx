--- conflicted
+++ resolved
@@ -457,11 +457,7 @@
               
               {/* Headline */}
               <h1 className="text-4xl sm:text-5xl lg:text-6xl font-bold bg-gradient-to-r from-audafact-accent-cyan to-audafact-accent-cyan bg-clip-text text-transparent tracking-tight leading-tight">
-<<<<<<< HEAD
-                Cue, chop, and flip samples faster than ever.
-=======
                 Discover, chop, and flip samples fast.
->>>>>>> c07fa72b
               </h1>
               
               {/* Subhead */}
@@ -681,7 +677,6 @@
               <p className="text-slate-300 leading-relaxed">
                 Auto-map & tweak cues, trigger from your keyboard, loop sections.
               </p>
-<<<<<<< HEAD
             </div>
             
             {/* Step 3 */}
@@ -708,34 +703,6 @@
               <div className="w-24 h-24 border-2 border-audafact-accent-cyan rounded-lg rotate-12"></div>
             </div>
             
-=======
-            </div>
-            
-            {/* Step 3 */}
-            <div className="text-center space-y-4">
-              <div className="w-16 h-16 bg-gradient-to-br from-audafact-accent-cyan rounded-full flex items-center justify-center mx-auto text-2xl font-bold text-white">
-                3
-              </div>
-              <h3 className="text-xl font-semibold text-white">Export ideas</h3>
-              <p className="text-slate-300 leading-relaxed">
-                Export ideas or share a flip snippet link <br /><span className="text-xs bg-slate-700 px-2 py-1 rounded">Coming during beta</span>
-              </p>
-            </div>
-          </div>
-        </section>
-
-        {/* Transparency Panel */}
-        <section className="py-12 sm:py-16">
-          <div className="relative overflow-hidden audafact-card p-8 sm:p-12 bg-gradient-to-br from-slate-900 via-slate-800 to-slate-900 border border-slate-700/50 shadow-2xl">
-            {/* Background balance elements */}
-            <div className="absolute top-8 right-8 opacity-10">
-              <div className="w-16 h-16 bg-gradient-to-br from-audafact-accent-cyan rounded-full"></div>
-            </div>
-            <div className="absolute bottom-12 right-16 opacity-5">
-              <div className="w-24 h-24 border-2 border-audafact-accent-cyan rounded-lg rotate-12"></div>
-            </div>
-            
->>>>>>> c07fa72b
             <div className="text-center mb-8">
               <h2 className="text-2xl sm:text-3xl font-bold bg-gradient-to-r from-audafact-accent-cyan to-audafact-accent-cyan bg-clip-text text-transparent mb-4">
                 What you get now—and what's coming next
@@ -778,16 +745,11 @@
                 <ul className="space-y-2 text-slate-300 ml-4">
                   <li>• Creator uploads</li>
                   <li>• Licensing tools</li>
-<<<<<<< HEAD
-=======
                   <li>• Music contributions</li>
->>>>>>> c07fa72b
                 </ul>
               </div>
             </div>
             
-<<<<<<< HEAD
-=======
             {/* Music Contributions Call-to-Action */}
             <div className="mt-12 pt-8 border-t border-slate-700/50">
               <div className="relative overflow-hidden audafact-card p-6 bg-gradient-to-br from-slate-900 via-slate-800 to-slate-900 border border-slate-700/50">
@@ -809,7 +771,6 @@
               </div>
             </div>
             
->>>>>>> c07fa72b
             {/* Credibility stats */}
             <div className="mt-12 pt-8 border-t border-slate-700/50">
               <div className="grid md:grid-cols-3 gap-8 text-center">
