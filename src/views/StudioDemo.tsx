import { useState, useCallback, useEffect } from 'react';
import { useAudioContext } from '../context/AudioContext';
import { useGuest } from '../context/GuestContext';
import WaveformDisplay from '../components/WaveformDisplay';
import TrackControls from '../components/TrackControls';
import TempoControls from '../components/TempoControls';
import TimeSignatureControls from '../components/TimeSignatureControls';
import HelpButton from '../components/HelpButton';
import HelpModal from '../components/HelpModal';
import { TimeSignature } from '../types/music';

// Define a Track type
interface Track {
  id: string;
  file: File;
  buffer: AudioBuffer;
  mode: 'preview' | 'loop' | 'cue';
  loopStart: number;
  loopEnd: number;
  cuePoints: number[];
  tempo: number;
  timeSignature: TimeSignature;
  firstMeasureTime: number;
  showMeasures: boolean;
}

// Use the same track as GuestContext for consistency

const StudioDemo = () => {
  const { audioContext, initializeAudio } = useAudioContext();
  const { currentGuestTrack, loadRandomGuestTrack } = useGuest();
  const [track, setTrack] = useState<Track | null>(null);
  const [error, setError] = useState<string | null>(null);
  const [isAudioInitialized, setIsAudioInitialized] = useState<boolean>(false);
  const [needsUserInteraction, setNeedsUserInteraction] = useState<boolean>(true);
  const [isInitializingAudio, setIsInitializingAudio] = useState<boolean>(false);

  // Track state
  const [currentTime, setCurrentTime] = useState<number>(0);
  const [isPlaying, setIsPlaying] = useState<boolean>(false);
  const [playbackSpeed, setPlaybackSpeed] = useState<number>(1);
  const [volume, setVolume] = useState<number>(0.8);
  const [tempo, setTempo] = useState<number>(128);
  const [timeSignature, setTimeSignature] = useState<TimeSignature>({ numerator: 4, denominator: 4 });
  const [firstMeasureTime, setFirstMeasureTime] = useState<number>(0);
  const [showMeasures, setShowMeasures] = useState<boolean>(false);
  const [showCueThumbs, setShowCueThumbs] = useState<boolean>(true);
  const [zoomLevel, setZoomLevel] = useState<number>(1);
  const [lowpassFreq, setLowpassFreq] = useState<number>(20000);
  const [highpassFreq, setHighpassFreq] = useState<number>(20);
  const [filterEnabled, setFilterEnabled] = useState<boolean>(false);
  const [expandedControls, setExpandedControls] = useState<boolean>(false);
  const [showHelpModal, setShowHelpModal] = useState<boolean>(false);
  const [debugInfo, setDebugInfo] = useState<string[]>([]);

  // Debug logging function that updates UI
  const addDebugInfo = (message: string) => {
    const timestamp = new Date().toISOString().split('T')[1].split('.')[0];
    setDebugInfo(prev => [...prev, `[${timestamp}] ${message}`]);
  };

  // Load guest track on component mount, but don't initialize audio until user interaction
  useEffect(() => {
    if (!currentGuestTrack) {
      loadRandomGuestTrack();
    }
  }, [currentGuestTrack, loadRandomGuestTrack]);

  // Load audio buffer using the same method as the main app
  const loadAudioBuffer = async (file: File, context: AudioContext): Promise<AudioBuffer> => {
    try {
      addDebugInfo(`Loading audio buffer: ${file.name} (${file.size} bytes, ${file.type})`);
      addDebugInfo(`AudioContext state: ${context.state}`);
      
      const arrayBuffer = await file.arrayBuffer();
      addDebugInfo(`Array buffer created: ${arrayBuffer.byteLength} bytes`);
      
      const audioBuffer = await context.decodeAudioData(arrayBuffer);
      addDebugInfo(`Audio buffer decoded successfully: ${audioBuffer.duration}s duration`);
      
      return audioBuffer;
    } catch (error) {
<<<<<<< HEAD
      addDebugInfo(`AUDIO DECODING ERROR: ${error instanceof Error ? error.message : String(error)}`);
      addDebugInfo(`File: ${file.name}, Size: ${file.size}, Type: ${file.type}, Context: ${context.state}`);
=======
      debugLog('Audio decoding error: ' + (error instanceof Error ? error.message : String(error)));
      console.error('Audio decoding error:', error);
>>>>>>> 1336cbc1
      throw new Error(`Failed to decode audio data: ${error instanceof Error ? error.message : 'Unknown error'}`);
    }
  };

  // Initialize audio context and load demo track using GuestContext
  const handleInitializeAudio = async () => {
    try {
      addDebugInfo('Starting audio initialization...');
      setNeedsUserInteraction(false);
      setIsInitializingAudio(true);
      setError(null);

      const context = await initializeAudio();
      if (!context) {
        throw new Error('Failed to initialize audio context');
      }

      addDebugInfo('Audio context initialized successfully');
      setIsAudioInitialized(true);
      
      // Use the guest track that was already loaded
      if (!currentGuestTrack) {
        throw new Error('No guest track available');
      }
      
      addDebugInfo(`Loading track: ${currentGuestTrack.name} from ${currentGuestTrack.file}`);
      
      // Fetch the audio file using the same path as GuestContext
      const response = await fetch(currentGuestTrack.file);
      
      if (!response.ok) {
        addDebugInfo(`Fetch failed: ${response.status} ${response.statusText}`);
        throw new Error(`Failed to fetch audio file: ${response.status} ${response.statusText}`);
      }
      
      const blob = await response.blob();
      addDebugInfo(`Blob received: ${blob.size} bytes, type: ${blob.type}`);
      
      const file = new File([blob], `${currentGuestTrack.name}.${currentGuestTrack.type}`, { 
        type: currentGuestTrack.type === 'mp3' ? 'audio/mpeg' : `audio/${currentGuestTrack.type}`
      });
      
      addDebugInfo(`File created: ${file.name}, ${file.size} bytes, ${file.type}`);
      
      const buffer = await loadAudioBuffer(file, context);
      
      const newTrack: Track = {
        id: currentGuestTrack.id,
        file,
        buffer,
        mode: 'cue',
        loopStart: 0,
        loopEnd: buffer.duration,
        cuePoints: Array.from({ length: 10 }, (_, i) => 
          buffer.duration * (i / 10)
        ),
        tempo: currentGuestTrack.bpm,
        timeSignature: { numerator: 4, denominator: 4 },
        firstMeasureTime: 0,
        showMeasures: false
      };
      
      setTrack(newTrack);
      setTempo(currentGuestTrack.bpm);
      addDebugInfo('Track loaded successfully!');
      
    } catch (err) {
      addDebugInfo(`INITIALIZATION ERROR: ${err instanceof Error ? err.message : String(err)}`);
      setError(err instanceof Error ? err.message : 'Failed to initialize audio');
    } finally {
      setIsInitializingAudio(false);
    }
  };

  // Handle time change (scrubbing)
  const handleTimeChange = useCallback((time: number) => {
    setCurrentTime(time);
  }, []);

  // Handle tempo change
  const handleTempoChange = useCallback((newTempo: number) => {
    setTempo(newTempo);
    // Update playback speed based on tempo change
    const speedRatio = newTempo / 128; // 128 is the original BPM
    setPlaybackSpeed(speedRatio);
  }, []);

  // Handle volume change
  const handleVolumeChange = useCallback((newVolume: number) => {
    setVolume(newVolume);
  }, []);

  // Handle filter changes
  const handleLowpassFreqChange = useCallback((freq: number) => {
    setLowpassFreq(freq);
  }, []);

  const handleHighpassFreqChange = useCallback((freq: number) => {
    setHighpassFreq(freq);
  }, []);

  const handleFilterEnabledChange = useCallback((enabled: boolean) => {
    setFilterEnabled(enabled);
  }, []);

  // Handle cue point changes
  const handleCuePointChange = useCallback((index: number, time: number) => {
    setTrack(prev => {
      if (!prev) return prev;
      const newCuePoints = [...prev.cuePoints];
      newCuePoints[index] = time;
      return { ...prev, cuePoints: newCuePoints };
    });
  }, []);

  // Reset cue points to default positions
  const resetCuePoints = useCallback(() => {
    if (track) {
      const newCuePoints = Array.from({ length: 10 }, (_, i) => 
        track.buffer.duration * (i / 10)
      );
      setTrack(prev => prev ? { ...prev, cuePoints: newCuePoints } : null);
    }
  }, [track]);

  // Help handlers
  const handleStartTutorial = () => {
    // For demo, we'll just show the help modal with tutorial info
    setShowHelpModal(true);
  };

  const handleShowHelp = () => {
    setShowHelpModal(true);
  };

  // User interaction handler
  const handleUserInteraction = useCallback(async () => {
    if (needsUserInteraction) {
      await handleInitializeAudio();
    }
  }, [needsUserInteraction]);

  if (needsUserInteraction) {
    return (
      <div className="min-h-screen  flex items-center justify-center">
        <div className="text-center">
          <button
            onClick={handleUserInteraction}
            className="bg-audafact-accent-cyan text-audafact-bg-primary px-8 py-3 rounded-lg font-semibold hover:bg-audafact-accent-cyan/80 transition-colors"
          >
            Start Demo
          </button>
        </div>
      </div>
    );
  }

  if (isInitializingAudio) {
    return (
      <div className="min-h-screen flex items-center justify-center">
        <div className="text-center">
          <div className="animate-spin rounded-full h-12 w-12 border-b-2 border-audafact-accent-cyan mx-auto mb-4"></div>
          <p className="audafact-text-primary">Loading demo...</p>
        </div>
      </div>
    );
  }

  if (error) {
    return (
      <div className="min-h-screen flex items-center justify-center">
        <div className="text-center">
          <h1 className="text-2xl font-bold audafact-alert-red mb-4">Demo Error</h1>
          <p className="audafact-text-secondary mb-6">{error}</p>
          <button
            onClick={handleInitializeAudio}
            className="bg-audafact-accent-cyan text-audafact-bg-primary px-6 py-2 rounded-lg font-semibold hover:bg-audafact-accent-cyan/80 transition-colors"
          >
            Try Again
          </button>
        </div>
      </div>
    );
  }

  if (!track) {
    return (
      <div className="min-h-screen flex items-center justify-center">
        <div className="text-center">
          <h1 className="text-2xl font-bold audafact-heading mb-4">No Track Loaded</h1>
          <button
            onClick={handleInitializeAudio}
            className="bg-audafact-accent-cyan text-audafact-bg-primary px-6 py-2 rounded-lg font-semibold hover:bg-audafact-accent-cyan/80 transition-colors"
          >
            Load Demo Track
          </button>
        </div>
      </div>
    );
  }

  return (
    <div className="min-h-screen">
<<<<<<< HEAD
      {/* Debug Info Panel - Only show in staging/development */}
      {debugInfo.length > 0 && (
        <div className="fixed top-0 left-0 bg-black text-white p-4 text-xs max-w-md max-h-64 overflow-auto z-50 border border-gray-600">
          <div className="font-bold mb-2">Debug Info:</div>
          {debugInfo.map((info, index) => (
            <div key={index} className="mb-1 text-green-400">{info}</div>
          ))}
        </div>
      )}
=======
      {/* Debug container - visible in production for debugging */}
      <div id="debug-logs" className="fixed top-0 left-0 bg-black text-white p-2 text-xs max-w-md max-h-32 overflow-auto z-50"></div>
>>>>>>> 1336cbc1
      
      {/* Header */}
      <div className="bg-audafact-bg-secondary border-b border-audafact-border">
        <div className="px-6 py-4">
          <div className="flex items-center justify-between">
            <div className="bg-audafact-accent-blue bg-opacity-20 text-audafact-accent-blue px-3 py-1 rounded-full text-sm font-medium">
              Demo Mode
            </div>
            <button
              onClick={resetCuePoints}
              className="bg-audafact-accent-cyan text-black px-3 py-1 rounded-full text-sm font-medium hover:bg-audafact-accent-cyan/80 transition-colors"
            >
              Reset Cue Points
            </button>
          </div>
        </div>
      </div>

      {/* Main Content - Single Track Container */}
      <div className="p-6">
        <div className="max-w-6xl mx-auto">
          {/* Single Track Container - matches Studio exactly */}
          <div className="bg-audafact-bg-primary border border-audafact-border rounded-lg overflow-hidden shadow-lg">
            {/* Track Header */}
            <div className="p-4 border-b border-audafact-divider bg-audafact-surface-1">
              {/* Mobile layout */}
              <div className="flex flex-col gap-2 md:hidden">
                {/* Row 1: Mode buttons */}
                <div className="flex items-center gap-2">
                  <div className="grid grid-cols-3 gap-1 bg-audafact-surface-2 rounded-md p-0.5 border border-audafact-divider w-full max-w-full">
                    <button
                      className={`w-full text-center px-2 py-1 text-xs font-medium rounded transition-colors ${
                        track.mode === 'preview'
                          ? 'bg-audafact-accent-blue text-audafact-text-primary shadow-sm'
                          : 'text-audafact-text-secondary hover:text-audafact-text-primary'
                      }`}
                      disabled
                    >
                      Preview
                    </button>
                    <button
                      className={`w-full text-center px-2 py-1 text-xs font-medium rounded transition-colors ${
                        track.mode === 'loop'
                          ? 'bg-audafact-accent-cyan text-audafact-bg-primary shadow-sm'
                          : 'text-audafact-text-secondary hover:text-audafact-text-primary'
                      }`}
                      disabled
                    >
                      Loop
                    </button>
                    <button
                      className={`w-full text-center px-2 py-1 text-xs font-medium rounded transition-colors ${
                        track.mode === 'cue'
                          ? 'bg-audafact-alert-red text-audafact-text-primary shadow-sm'
                          : 'text-audafact-text-secondary hover:text-audafact-text-primary'
                      }`}
                      disabled
                    >
                      Chop
                    </button>
                  </div>
                </div>
                {/* Row 2: Song name (truncated) + mode */}
                <div className="min-w-0">
                  <h3 className="font-medium audafact-heading truncate">
                    {track.file.name}
                  </h3>
                  <p className="text-xs audafact-text-secondary truncate">
                    {track.mode === 'preview' ? 'Preview Mode' : track.mode === 'loop' ? 'Loop Mode' : 'Cue Mode'}
                  </p>
                </div>
                {/* Row 3: Measures, Cues, Select */}
                <div className="flex items-center gap-2 flex-wrap">
                  <button
                    onClick={() => setShowMeasures(!showMeasures)}
                    className={`flex items-center gap-1 px-2 py-1 text-xs font-medium border border-audafact-divider rounded transition-colors duration-200 ${
                      showMeasures
                        ? 'bg-audafact-accent-cyan text-audafact-bg-primary'
                        : 'bg-audafact-surface-1 text-audafact-text-secondary hover:bg-audafact-surface-2 hover:text-audafact-text-primary'
                    }`}
                    title={showMeasures ? 'Hide Measures' : 'Show Measures'}
                  >
                    <svg className="w-3 h-3" fill="none" stroke="currentColor" viewBox="0 0 24 24">
                      <path strokeLinecap="round" strokeLinejoin="round" strokeWidth={2} d="M9 5H7a2 2 0 00-2 2v10a2 2 0 002 2h8a2 2 0 002-2V7a2 2 0 00-2-2h-2M9 5a2 2 0 002 2h2a2 2 0 002-2M9 5a2 2 0 012-2h2a2 2 0 012 2" />
                    </svg>
                    <span>Measures</span>
                  </button>
                  {track.mode === 'cue' && (
                    <button
                      onClick={() => setShowCueThumbs(!showCueThumbs)}
                      className={`flex items-center gap-1 px-2 py-1 text-xs font-medium border border-audafact-divider rounded transition-colors duration-200 ${
                        showCueThumbs
                          ? 'bg-audafact-alert-red text-audafact-text-primary'
                          : 'bg-audafact-surface-1 text-audafact-text-secondary hover:bg-audafact-surface-2 hover:text-audafact-text-primary'
                      }`}
                      title={showCueThumbs ? 'Hide Cue Points' : 'Show Cue Points'}
                    >
                      <svg className="w-3 h-3" fill="none" stroke="currentColor" viewBox="0 0 24 24">
                        <path strokeLinecap="round" strokeLinejoin="round" strokeWidth={2} d="M7 7h.01M7 3h5c.512 0 1.024.195 1.414.586l7 7a2 2 0 010 2.828l-7 7a2 2 0 01-2.828 0l-7-7A1.994 1.994 0 013 12V7a4 4 0 014-4z" />
                      </svg>
                      <span>Cues</span>
                    </button>
                  )}
                  {track.mode === 'cue' && (
                    <button
                      className="flex items-center gap-1 px-2 py-1 text-xs font-medium border border-audafact-divider rounded transition-colors duration-200 bg-audafact-alert-red text-audafact-text-primary"
                      title="Selected for Cue Control"
                    >
                      <svg className="w-3 h-3" fill="none" stroke="currentColor" viewBox="0 0 24 24">
                        <path strokeLinecap="round" strokeLinejoin="round" strokeWidth={2} d="M15 12a3 3 0 11-6 0 3 3 0 016 0z" />
                        <path strokeLinecap="round" strokeLinejoin="round" strokeWidth={2} d="M2.458 12C3.732 7.943 7.523 5 12 5c4.478 0 8.268 2.943 9.542 7-1.274 4.057-5.064 7-9.542 7-4.477 0-8.268-2.943-9.542-7z" />
                      </svg>
                      <span>Select</span>
                    </button>
                  )}
                </div>
                {/* Row 4: Time & Tempo toggle */}
                <div>
                  <button
                    onClick={() => setExpandedControls(!expandedControls)}
                    className="flex items-center gap-1 px-2 py-1 text-xs font-medium audafact-text-secondary bg-audafact-surface-1 border border-audafact-divider rounded hover:bg-audafact-surface-2 transition-colors duration-200 w-full justify-between"
                    title={expandedControls ? 'Collapse Controls' : 'Expand Controls'}
                  >
                    <span className="truncate">Time and Tempo</span>
                    <svg
                      className={`w-3 h-3 transition-transform ${expandedControls ? 'rotate-180' : ''}`}
                      fill="none"
                      stroke="currentColor"
                      viewBox="0 0 24 24"
                    >
                      <path strokeLinecap="round" strokeLinejoin="round" strokeWidth={2} d="M19 9l-7 7-7-7" />
                    </svg>
                  </button>
                </div>
              </div>

              {/* Desktop layout */}
              <div className="hidden md:flex items-center justify-between">
                <div className="flex items-center gap-3">
                  {/* Custom Mode Selector */}
                  <div className="flex items-center bg-audafact-surface-2 rounded-md p-0.5 border border-audafact-divider">
                    <button
                      className={`px-2 py-1 text-xs font-medium rounded transition-colors ${
                        track.mode === 'preview'
                          ? 'bg-audafact-accent-blue text-audafact-text-primary shadow-sm'
                          : 'text-audafact-text-secondary hover:text-audafact-text-primary'
                      }`}
                      disabled
                    >
                      Preview
                    </button>
                    <button
                      className={`px-2 py-1 text-xs font-medium rounded transition-colors ${
                        track.mode === 'loop'
                          ? 'bg-audafact-accent-cyan text-audafact-bg-primary shadow-sm'
                          : 'text-audafact-text-secondary hover:text-audafact-text-primary'
                      }`}
                      disabled
                    >
                      Loop
                    </button>
                    <button
                      className={`px-2 py-1 text-xs font-medium rounded transition-colors ${
                        track.mode === 'cue'
                          ? 'bg-audafact-alert-red text-audafact-text-primary shadow-sm'
                          : 'text-audafact-text-secondary hover:text-audafact-text-primary'
                      }`}
                      disabled
                    >
                      Chop
                    </button>
                  </div>
                  <div className="min-w-0">
                    <h3 className="font-medium audafact-heading truncate max-w-[420px]">
                      {track.file.name}
                    </h3>
                    <p className="text-sm audafact-text-secondary">
                      {track.mode === 'preview' ? 'Preview Mode' : track.mode === 'loop' ? 'Loop Mode' : 'Cue Mode'}
                    </p>
                  </div>
                </div>
                
                <div className="flex items-center gap-2">
                  {/* Show Measures Button */}
                  <button
                    onClick={() => setShowMeasures(!showMeasures)}
                    className={`flex items-center gap-1 px-2 py-1 text-xs font-medium border border-audafact-divider rounded transition-colors duration-200 ${
                      showMeasures
                        ? 'bg-audafact-accent-cyan text-audafact-bg-primary'
                        : 'bg-audafact-surface-1 text-audafact-text-secondary hover:bg-audafact-surface-2 hover:text-audafact-text-primary'
                    }`}
                    title={showMeasures ? 'Hide Measures' : 'Show Measures'}
                  >
                    <svg className="w-3 h-3" fill="none" stroke="currentColor" viewBox="0 0 24 24">
                      <path strokeLinecap="round" strokeLinejoin="round" strokeWidth={2} d="M9 5H7a2 2 0 00-2 2v10a2 2 0 002 2h8a2 2 0 002-2V7a2 2 0 00-2-2h-2M9 5a2 2 0 002 2h2a2 2 0 002-2M9 5a2 2 0 012-2h2a2 2 0 012 2" />
                    </svg>
                    <span>Measures</span>
                  </button>

                  {/* Show Cue Points Button - Only visible on cue tracks */}
                  {track.mode === 'cue' && (
                    <button
                      onClick={() => setShowCueThumbs(!showCueThumbs)}
                      className={`flex items-center gap-1 px-2 py-1 text-xs font-medium border border-audafact-divider rounded transition-colors duration-200 ${
                        showCueThumbs
                          ? 'bg-audafact-alert-red text-audafact-text-primary'
                          : 'bg-audafact-surface-1 text-audafact-text-secondary hover:bg-audafact-surface-2 hover:text-audafact-text-primary'
                      }`}
                      title={showCueThumbs ? 'Hide Cue Points' : 'Show Cue Points'}
                    >
                      <svg className="w-3 h-3" fill="none" stroke="currentColor" viewBox="0 0 24 24">
                        <path strokeLinecap="round" strokeLinejoin="round" strokeWidth={2} d="M7 7h.01M7 3h5c.512 0 1.024.195 1.414.586l7 7a2 2 0 010 2.828l-7 7a2 2 0 01-2.828 0l-7-7A1.994 1.994 0 013 12V7a4 4 0 014-4z" />
                      </svg>
                      <span>Cues</span>
                    </button>
                  )}

                  {/* Cue Track Selection Indicator */}
                  {track.mode === 'cue' && (
                    <button
                      className="flex items-center gap-1 px-2 py-1 text-xs font-medium border border-audafact-divider rounded transition-colors duration-200 bg-audafact-alert-red text-audafact-text-primary"
                      title="Selected for Cue Control"
                    >
                      <svg className="w-3 h-3" fill="none" stroke="currentColor" viewBox="0 0 24 24">
                        <path strokeLinecap="round" strokeLinejoin="round" strokeWidth={2} d="M15 12a3 3 0 11-6 0 3 3 0 016 0z" />
                        <path strokeLinecap="round" strokeLinejoin="round" strokeWidth={2} d="M2.458 12C3.732 7.943 7.523 5 12 5c4.478 0 8.268 2.943 9.542 7-1.274 4.057-5.064 7-9.542 7-4.477 0-8.268-2.943-9.542-7z" />
                      </svg>
                      <span>Select</span>
                    </button>
                  )}

                  <button
                    onClick={() => setExpandedControls(!expandedControls)}
                    className="flex items-center gap-1 px-2 py-1 text-xs font-medium audafact-text-secondary bg-audafact-surface-1 border border-audafact-divider rounded hover:bg-audafact-surface-2 transition-colors duration-200"
                    title={expandedControls ? 'Collapse Controls' : 'Expand Controls'}
                  >
                    <span>Time and Tempo</span>
                    <svg 
                      className={`w-3 h-3 transition-transform ${expandedControls ? 'rotate-180' : ''}`} 
                      fill="none" 
                      stroke="currentColor" 
                      viewBox="0 0 24 24"
                    >
                      <path strokeLinecap="round" strokeLinejoin="round" strokeWidth={2} d="M19 9l-7 7-7-7" />
                    </svg>
                  </button>
                </div>
              </div>
            </div>

            {/* Collapsible Controls */}
            {expandedControls && (
              <div className="p-4 border-b border-audafact-divider bg-audafact-surface-2 space-y-4">
                {/* Tempo Controls */}
                <div className="space-y-2">
                  <TempoControls
                    trackId={track.id}
                    initialTempo={tempo}
                    onTempoChange={(_, newTempo) => handleTempoChange(newTempo)}
                  />
                </div>

                {/* Time Signature Controls */}
                <div className="space-y-2">
                  <TimeSignatureControls
                    timeSignature={timeSignature}
                    onTimeSignatureChange={setTimeSignature}
                  />
                </div>
              </div>
            )}

            {/* Waveform Display */}
            <div className="audafact-waveform-bg relative" style={{ height: '120px' }}>
              <WaveformDisplay
                audioFile={track.file}
                mode={track.mode}
                loopStart={track.loopStart}
                loopEnd={track.loopEnd}
                cuePoints={track.cuePoints}
                onLoopPointsChange={() => {}} // Disabled in demo
                onCuePointChange={handleCuePointChange}
                playhead={currentTime}
                zoomLevel={zoomLevel}
                onZoomIn={() => setZoomLevel(prev => Math.min(prev * 1.5, 10))}
                onZoomOut={() => setZoomLevel(prev => Math.max(prev / 1.5, 0.1))}
                onResetZoom={() => setZoomLevel(1)}
                trackId={track.id}
                showMeasures={showMeasures}
                tempo={tempo}
                timeSignature={timeSignature}
                firstMeasureTime={firstMeasureTime}
                onFirstMeasureChange={setFirstMeasureTime}
                showCueThumbs={showCueThumbs}
                isPlaying={isPlaying}
                onPlayheadChange={handleTimeChange}
                onScrollStateChange={() => {}} // Not needed in demo
                isGuestMode={false}
              />
            </div>

            {/* Track Controls */}
            <div className="p-4 relative z-10 bg-audafact-surface-1">
              <TrackControls
                mode={track.mode}
                audioContext={audioContext}
                audioBuffer={track.buffer}
                loopStart={track.loopStart}
                loopEnd={track.loopEnd}
                cuePoints={track.cuePoints}
                ensureAudio={async (callback) => {
                  if (!isAudioInitialized) {
                    await handleInitializeAudio();
                  }
                  callback();
                }}
                isSelected={true}
                onSelect={() => {}}
                onPlaybackTimeChange={handleTimeChange}
                onSpeedChange={setPlaybackSpeed}
                trackTempo={tempo}
                volume={volume}
                onVolumeChange={handleVolumeChange}
                playbackSpeed={playbackSpeed}
                onPlaybackStateChange={(isPlaying: boolean) => setIsPlaying(isPlaying)}
                playbackTime={currentTime}
                disabled={false}
                lowpassFreq={lowpassFreq}
                onLowpassFreqChange={handleLowpassFreqChange}
                highpassFreq={highpassFreq}
                onHighpassFreqChange={handleHighpassFreqChange}
                filterEnabled={filterEnabled}
                onFilterEnabledChange={handleFilterEnabledChange}
                showDeleteButton={false}
                trackId={track.id}
                seekFunctionRef={{ current: null }}
                recordingDestination={null}
              />

              {track.mode === 'cue' && (
                <div className="mt-3 bg-audafact-accent-blue bg-opacity-10 p-2 rounded text-audafact-accent-blue text-xs">
                  Press keyboard keys 1-0 to trigger cue points
                </div>
              )}
            </div>
          </div>

        </div>
      </div>

      {/* Help Button */}
      <HelpButton
        onStartTutorial={handleStartTutorial}
        onShowHelp={handleShowHelp}
        hideTutorial={true}
      />

      {/* Help Modal */}
      <HelpModal
        isOpen={showHelpModal}
        onClose={() => setShowHelpModal(false)}
      />
    </div>
  );
};

export default StudioDemo;<|MERGE_RESOLUTION|>--- conflicted
+++ resolved
@@ -80,13 +80,8 @@
       
       return audioBuffer;
     } catch (error) {
-<<<<<<< HEAD
       addDebugInfo(`AUDIO DECODING ERROR: ${error instanceof Error ? error.message : String(error)}`);
       addDebugInfo(`File: ${file.name}, Size: ${file.size}, Type: ${file.type}, Context: ${context.state}`);
-=======
-      debugLog('Audio decoding error: ' + (error instanceof Error ? error.message : String(error)));
-      console.error('Audio decoding error:', error);
->>>>>>> 1336cbc1
       throw new Error(`Failed to decode audio data: ${error instanceof Error ? error.message : 'Unknown error'}`);
     }
   };
@@ -290,7 +285,6 @@
 
   return (
     <div className="min-h-screen">
-<<<<<<< HEAD
       {/* Debug Info Panel - Only show in staging/development */}
       {debugInfo.length > 0 && (
         <div className="fixed top-0 left-0 bg-black text-white p-4 text-xs max-w-md max-h-64 overflow-auto z-50 border border-gray-600">
@@ -300,10 +294,6 @@
           ))}
         </div>
       )}
-=======
-      {/* Debug container - visible in production for debugging */}
-      <div id="debug-logs" className="fixed top-0 left-0 bg-black text-white p-2 text-xs max-w-md max-h-32 overflow-auto z-50"></div>
->>>>>>> 1336cbc1
       
       {/* Header */}
       <div className="bg-audafact-bg-secondary border-b border-audafact-border">
