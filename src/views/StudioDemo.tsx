--- conflicted
+++ resolved
@@ -27,21 +27,6 @@
 // Use the same track as GuestContext for consistency
 
 const StudioDemo = () => {
-<<<<<<< HEAD
-=======
-  // Debug logging that won't be stripped by build process
-  const debugLog = (message: string) => {
-    console.log(message);
-    // Also add to DOM for debugging in production
-    const debugDiv = document.getElementById('debug-logs');
-    if (debugDiv) {
-      debugDiv.innerHTML += `<div>${new Date().toISOString()}: ${message}</div>`;
-    }
-  };
-  
-  debugLog('StudioDemo component rendering');
-    
->>>>>>> 49539747
   const { audioContext, initializeAudio } = useAudioContext();
   const { currentGuestTrack, loadRandomGuestTrack } = useGuest();
   const [track, setTrack] = useState<Track | null>(null);
@@ -78,11 +63,6 @@
   const loadAudioBuffer = async (file: File, context: AudioContext): Promise<AudioBuffer> => {
     try {
       const arrayBuffer = await file.arrayBuffer();
-<<<<<<< HEAD
-=======
-
-      debugLog('Array buffer size: ' + arrayBuffer.byteLength);
->>>>>>> 49539747
       return await context.decodeAudioData(arrayBuffer);
     } catch (error) {
       debugLog('Audio decoding error: ' + (error instanceof Error ? error.message : String(error)));
@@ -93,18 +73,10 @@
 
   // Initialize audio context and load demo track using GuestContext
   const handleInitializeAudio = async () => {
-<<<<<<< HEAD
-=======
-    debugLog('handleInitializeAudio called');
->>>>>>> 49539747
     try {
       setNeedsUserInteraction(false);
       setIsInitializingAudio(true);
       setError(null);
-<<<<<<< HEAD
-=======
-      debugLog('Starting audio initialization...');
->>>>>>> 49539747
 
       const context = await initializeAudio();
       if (!context) {
@@ -112,8 +84,7 @@
       }
 
       setIsAudioInitialized(true);
-
-<<<<<<< HEAD
+      
       // Use the guest track that was already loaded
       if (!currentGuestTrack) {
         throw new Error('No guest track available');
@@ -121,33 +92,18 @@
       
       // Fetch the audio file using the same path as GuestContext
       const response = await fetch(currentGuestTrack.file);
-=======
-      // Load the demo track
-      debugLog('Fetching demo track from: ' + DEMO_TRACK.file);
-      const response = await fetch(DEMO_TRACK.file);
->>>>>>> 49539747
       
       if (!response.ok) {
         throw new Error(`Failed to fetch audio file: ${response.status} ${response.statusText}`);
       }
       
       const blob = await response.blob();
-<<<<<<< HEAD
-=======
-      debugLog('Audio blob size: ' + blob.size + ', type: ' + blob.type);
->>>>>>> 49539747
       
       const file = new File([blob], `${currentGuestTrack.name}.${currentGuestTrack.type}`, { 
         type: `audio/${currentGuestTrack.type}` 
       });
       
-<<<<<<< HEAD
       const buffer = await loadAudioBuffer(file, context);
-=======
-      debugLog('Decoding audio buffer...');
-      const buffer = await loadAudioBuffer(file, context);
-      debugLog('Audio buffer decoded successfully, duration: ' + buffer.duration);
->>>>>>> 49539747
       
       const newTrack: Track = {
         id: currentGuestTrack.id,
@@ -169,10 +125,6 @@
       setTempo(currentGuestTrack.bpm);
       
     } catch (err) {
-<<<<<<< HEAD
-=======
-      debugLog('Failed to initialize audio: ' + (err instanceof Error ? err.message : String(err)));
->>>>>>> 49539747
       console.error('Failed to initialize audio:', err);
       setError(err instanceof Error ? err.message : 'Failed to initialize audio');
     } finally {
@@ -242,36 +194,18 @@
   };
 
   // User interaction handler
-<<<<<<< HEAD
   const handleUserInteraction = useCallback(async () => {
-=======
-  const handleUserInteraction = useCallback(() => {
-    debugLog('handleUserInteraction called, needsUserInteraction: ' + needsUserInteraction);
-      
->>>>>>> 49539747
     if (needsUserInteraction) {
       await handleInitializeAudio();
     }
   }, [needsUserInteraction]);
 
   if (needsUserInteraction) {
-<<<<<<< HEAD
-=======
-    debugLog('Rendering user interaction screen');
-      
->>>>>>> 49539747
     return (
       <div className="min-h-screen  flex items-center justify-center">
         <div className="text-center">
           <button
-<<<<<<< HEAD
             onClick={handleUserInteraction}
-=======
-            onClick={() => {
-              debugLog('Start Demo button clicked');
-              handleUserInteraction();
-            }}
->>>>>>> 49539747
             className="bg-audafact-accent-cyan text-audafact-bg-primary px-8 py-3 rounded-lg font-semibold hover:bg-audafact-accent-cyan/80 transition-colors"
           >
             Start Demo
