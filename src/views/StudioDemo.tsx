import { useState, useCallback, useEffect } from 'react';
import { useAudioContext } from '../context/AudioContext';
import { useGuest } from '../context/GuestContext';
import WaveformDisplay from '../components/WaveformDisplay';
import TrackControls from '../components/TrackControls';
import TempoControls from '../components/TempoControls';
import TimeSignatureControls from '../components/TimeSignatureControls';
import HelpButton from '../components/HelpButton';
import HelpModal from '../components/HelpModal';
import { TimeSignature } from '../types/music';

// Define a Track type
interface Track {
  id: string;
  file: File;
  buffer: AudioBuffer;
  mode: 'preview' | 'loop' | 'cue';
  loopStart: number;
  loopEnd: number;
  cuePoints: number[];
  tempo: number;
  timeSignature: TimeSignature;
  firstMeasureTime: number;
  showMeasures: boolean;
}

// Use the same track as GuestContext for consistency

const StudioDemo = () => {
  const { audioContext, initializeAudio } = useAudioContext();
  const { currentGuestTrack, loadRandomGuestTrack } = useGuest();
  const [track, setTrack] = useState<Track | null>(null);
  const [error, setError] = useState<string | null>(null);
  const [isAudioInitialized, setIsAudioInitialized] = useState<boolean>(false);
  const [needsUserInteraction, setNeedsUserInteraction] = useState<boolean>(true);
  const [isInitializingAudio, setIsInitializingAudio] = useState<boolean>(false);

  // Track state
  const [currentTime, setCurrentTime] = useState<number>(0);
  const [isPlaying, setIsPlaying] = useState<boolean>(false);
  const [playbackSpeed, setPlaybackSpeed] = useState<number>(1);
  const [volume, setVolume] = useState<number>(0.8);
  const [tempo, setTempo] = useState<number>(128);
  const [timeSignature, setTimeSignature] = useState<TimeSignature>({ numerator: 4, denominator: 4 });
  const [firstMeasureTime, setFirstMeasureTime] = useState<number>(0);
  const [showMeasures, setShowMeasures] = useState<boolean>(false);
  const [showCueThumbs, setShowCueThumbs] = useState<boolean>(true);
  const [zoomLevel, setZoomLevel] = useState<number>(1);
  const [lowpassFreq, setLowpassFreq] = useState<number>(20000);
  const [highpassFreq, setHighpassFreq] = useState<number>(20);
  const [filterEnabled, setFilterEnabled] = useState<boolean>(false);
  const [expandedControls, setExpandedControls] = useState<boolean>(false);
  const [showHelpModal, setShowHelpModal] = useState<boolean>(false);
  const [debugInfo, setDebugInfo] = useState<string[]>([]);

  // Debug logging function that updates UI
  const addDebugInfo = (message: string) => {
    const timestamp = new Date().toISOString().split('T')[1].split('.')[0];
    setDebugInfo(prev => [...prev, `[${timestamp}] ${message}`]);
  };

  // Load guest track on component mount, but don't initialize audio until user interaction
  useEffect(() => {
    if (!currentGuestTrack) {
      loadRandomGuestTrack();
    }
  }, [currentGuestTrack, loadRandomGuestTrack]);

  // Load audio buffer using the same method as the main app
  const loadAudioBuffer = async (file: File, context: AudioContext): Promise<AudioBuffer> => {
    try {
      addDebugInfo(`Loading audio buffer: ${file.name} (${file.size} bytes, ${file.type})`);
      addDebugInfo(`AudioContext state: ${context.state}`);
      
      const arrayBuffer = await file.arrayBuffer();
      addDebugInfo(`Array buffer created: ${arrayBuffer.byteLength} bytes`);
      
      const audioBuffer = await context.decodeAudioData(arrayBuffer);
      addDebugInfo(`Audio buffer decoded successfully: ${audioBuffer.duration}s duration`);
      
      return audioBuffer;
    } catch (error) {
<<<<<<< HEAD
      console.error('Audio decoding error:', error);
=======
      addDebugInfo(`AUDIO DECODING ERROR: ${error instanceof Error ? error.message : String(error)}`);
      addDebugInfo(`File: ${file.name}, Size: ${file.size}, Type: ${file.type}, Context: ${context.state}`);
>>>>>>> 5327c733
      throw new Error(`Failed to decode audio data: ${error instanceof Error ? error.message : 'Unknown error'}`);
    }
  };

  // Initialize audio context and load demo track using GuestContext
  const handleInitializeAudio = async () => {
    try {
      addDebugInfo('Starting audio initialization...');
      setNeedsUserInteraction(false);
      setIsInitializingAudio(true);
      setError(null);

      const context = await initializeAudio();
      if (!context) {
        throw new Error('Failed to initialize audio context');
      }

      addDebugInfo('Audio context initialized successfully');
      setIsAudioInitialized(true);

      // Use the guest track that was already loaded
      if (!currentGuestTrack) {
        throw new Error('No guest track available');
      }
      
      addDebugInfo(`Loading track: ${currentGuestTrack.name} from ${currentGuestTrack.file}`);
      
      // Fetch the audio file using the same path as GuestContext
      const response = await fetch(currentGuestTrack.file);
      
      if (!response.ok) {
        addDebugInfo(`Fetch failed: ${response.status} ${response.statusText}`);
        throw new Error(`Failed to fetch audio file: ${response.status} ${response.statusText}`);
      }
      
      const blob = await response.blob();
      addDebugInfo(`Blob received: ${blob.size} bytes, type: ${blob.type}`);
      
      const file = new File([blob], `${currentGuestTrack.name}.${currentGuestTrack.type}`, { 
        type: currentGuestTrack.type === 'mp3' ? 'audio/mpeg' : `audio/${currentGuestTrack.type}`
      });
      
      addDebugInfo(`File created: ${file.name}, ${file.size} bytes, ${file.type}`);
      
      const buffer = await loadAudioBuffer(file, context);
      
      const newTrack: Track = {
        id: currentGuestTrack.id,
        file,
        buffer,
        mode: 'cue',
        loopStart: 0,
        loopEnd: buffer.duration,
        cuePoints: Array.from({ length: 10 }, (_, i) => 
          buffer.duration * (i / 10)
        ),
        tempo: currentGuestTrack.bpm,
        timeSignature: { numerator: 4, denominator: 4 },
        firstMeasureTime: 0,
        showMeasures: false
      };
      
      setTrack(newTrack);
      setTempo(currentGuestTrack.bpm);
      addDebugInfo('Track loaded successfully!');
      
    } catch (err) {
      addDebugInfo(`INITIALIZATION ERROR: ${err instanceof Error ? err.message : String(err)}`);
      setError(err instanceof Error ? err.message : 'Failed to initialize audio');
    } finally {
      setIsInitializingAudio(false);
    }
  };

  // Handle time change (scrubbing)
  const handleTimeChange = useCallback((time: number) => {
    setCurrentTime(time);
  }, []);

  // Handle tempo change
  const handleTempoChange = useCallback((newTempo: number) => {
    setTempo(newTempo);
    // Update playback speed based on tempo change
    const speedRatio = newTempo / 128; // 128 is the original BPM
    setPlaybackSpeed(speedRatio);
  }, []);

  // Handle volume change
  const handleVolumeChange = useCallback((newVolume: number) => {
    setVolume(newVolume);
  }, []);

  // Handle filter changes
  const handleLowpassFreqChange = useCallback((freq: number) => {
    setLowpassFreq(freq);
  }, []);

  const handleHighpassFreqChange = useCallback((freq: number) => {
    setHighpassFreq(freq);
  }, []);

  const handleFilterEnabledChange = useCallback((enabled: boolean) => {
    setFilterEnabled(enabled);
  }, []);

  // Handle cue point changes
  const handleCuePointChange = useCallback((index: number, time: number) => {
    setTrack(prev => {
      if (!prev) return prev;
      const newCuePoints = [...prev.cuePoints];
      newCuePoints[index] = time;
      return { ...prev, cuePoints: newCuePoints };
    });
  }, []);

  // Reset cue points to default positions
  const resetCuePoints = useCallback(() => {
    if (track) {
      const newCuePoints = Array.from({ length: 10 }, (_, i) => 
        track.buffer.duration * (i / 10)
      );
      setTrack(prev => prev ? { ...prev, cuePoints: newCuePoints } : null);
    }
  }, [track]);

  // Help handlers
  const handleStartTutorial = () => {
    // For demo, we'll just show the help modal with tutorial info
    setShowHelpModal(true);
  };

  const handleShowHelp = () => {
    setShowHelpModal(true);
  };

  // User interaction handler
  const handleUserInteraction = useCallback(async () => {
    if (needsUserInteraction) {
      await handleInitializeAudio();
    }
  }, [needsUserInteraction]);

  if (needsUserInteraction) {
    return (
      <div className="min-h-screen  flex items-center justify-center">
        <div className="text-center">
          <button
            onClick={handleUserInteraction}
            className="bg-audafact-accent-cyan text-audafact-bg-primary px-8 py-3 rounded-lg font-semibold hover:bg-audafact-accent-cyan/80 transition-colors"
          >
            Start Demo
          </button>
        </div>
      </div>
    );
  }

  if (isInitializingAudio) {
    return (
      <div className="min-h-screen flex items-center justify-center">
        <div className="text-center">
          <div className="animate-spin rounded-full h-12 w-12 border-b-2 border-audafact-accent-cyan mx-auto mb-4"></div>
          <p className="audafact-text-primary">Loading demo...</p>
        </div>
      </div>
    );
  }

  if (error) {
    return (
      <div className="min-h-screen flex items-center justify-center">
        <div className="text-center">
          <h1 className="text-2xl font-bold audafact-alert-red mb-4">Demo Error</h1>
          <p className="audafact-text-secondary mb-6">{error}</p>
          <button
            onClick={handleInitializeAudio}
            className="bg-audafact-accent-cyan text-audafact-bg-primary px-6 py-2 rounded-lg font-semibold hover:bg-audafact-accent-cyan/80 transition-colors"
          >
            Try Again
          </button>
        </div>
      </div>
    );
  }

  if (!track) {
    return (
      <div className="min-h-screen flex items-center justify-center">
        <div className="text-center">
          <h1 className="text-2xl font-bold audafact-heading mb-4">No Track Loaded</h1>
          <button
            onClick={handleInitializeAudio}
            className="bg-audafact-accent-cyan text-audafact-bg-primary px-6 py-2 rounded-lg font-semibold hover:bg-audafact-accent-cyan/80 transition-colors"
          >
            Load Demo Track
          </button>
        </div>
      </div>
    );
  }

  return (
    <div className="min-h-screen">
<<<<<<< HEAD
=======
      {/* Debug Info Panel - Only show in staging/development */}
      {debugInfo.length > 0 && (
        <div className="fixed top-0 left-0 bg-black text-white p-4 text-xs max-w-md max-h-64 overflow-auto z-50 border border-gray-600">
          <div className="font-bold mb-2">Debug Info:</div>
          {debugInfo.map((info, index) => (
            <div key={index} className="mb-1 text-green-400">{info}</div>
          ))}
        </div>
      )}
      
>>>>>>> 5327c733
      {/* Header */}
      <div className="bg-audafact-bg-secondary border-b border-audafact-border">
        <div className="px-6 py-4">
          <div className="flex items-center justify-between">
            <div className="bg-audafact-accent-blue bg-opacity-20 text-audafact-accent-blue px-3 py-1 rounded-full text-sm font-medium">
              Demo Mode
            </div>
            <button
              onClick={resetCuePoints}
              className="bg-audafact-accent-cyan text-black px-3 py-1 rounded-full text-sm font-medium hover:bg-audafact-accent-cyan/80 transition-colors"
            >
              Reset Cue Points
            </button>
          </div>
        </div>
      </div>

      {/* Main Content - Single Track Container */}
      <div className="p-6">
        <div className="max-w-6xl mx-auto">
          {/* Single Track Container - matches Studio exactly */}
          <div className="bg-audafact-bg-primary border border-audafact-border rounded-lg overflow-hidden shadow-lg">
            {/* Track Header */}
            <div className="p-4 border-b border-audafact-divider bg-audafact-surface-1">
              {/* Mobile layout */}
              <div className="flex flex-col gap-2 md:hidden">
                {/* Row 1: Mode buttons */}
                <div className="flex items-center gap-2">
                  <div className="grid grid-cols-3 gap-1 bg-audafact-surface-2 rounded-md p-0.5 border border-audafact-divider w-full max-w-full">
                    <button
                      className={`w-full text-center px-2 py-1 text-xs font-medium rounded transition-colors ${
                        track.mode === 'preview'
                          ? 'bg-audafact-accent-blue text-audafact-text-primary shadow-sm'
                          : 'text-audafact-text-secondary hover:text-audafact-text-primary'
                      }`}
                      disabled
                    >
                      Preview
                    </button>
                    <button
                      className={`w-full text-center px-2 py-1 text-xs font-medium rounded transition-colors ${
                        track.mode === 'loop'
                          ? 'bg-audafact-accent-cyan text-audafact-bg-primary shadow-sm'
                          : 'text-audafact-text-secondary hover:text-audafact-text-primary'
                      }`}
                      disabled
                    >
                      Loop
                    </button>
                    <button
                      className={`w-full text-center px-2 py-1 text-xs font-medium rounded transition-colors ${
                        track.mode === 'cue'
                          ? 'bg-audafact-alert-red text-audafact-text-primary shadow-sm'
                          : 'text-audafact-text-secondary hover:text-audafact-text-primary'
                      }`}
                      disabled
                    >
                      Chop
                    </button>
                  </div>
                </div>
                {/* Row 2: Song name (truncated) + mode */}
                <div className="min-w-0">
                  <h3 className="font-medium audafact-heading truncate">
                    {track.file.name}
                  </h3>
                  <p className="text-xs audafact-text-secondary truncate">
                    {track.mode === 'preview' ? 'Preview Mode' : track.mode === 'loop' ? 'Loop Mode' : 'Cue Mode'}
                  </p>
                </div>
                {/* Row 3: Measures, Cues, Select */}
                <div className="flex items-center gap-2 flex-wrap">
                  <button
                    onClick={() => setShowMeasures(!showMeasures)}
                    className={`flex items-center gap-1 px-2 py-1 text-xs font-medium border border-audafact-divider rounded transition-colors duration-200 ${
                      showMeasures
                        ? 'bg-audafact-accent-cyan text-audafact-bg-primary'
                        : 'bg-audafact-surface-1 text-audafact-text-secondary hover:bg-audafact-surface-2 hover:text-audafact-text-primary'
                    }`}
                    title={showMeasures ? 'Hide Measures' : 'Show Measures'}
                  >
                    <svg className="w-3 h-3" fill="none" stroke="currentColor" viewBox="0 0 24 24">
                      <path strokeLinecap="round" strokeLinejoin="round" strokeWidth={2} d="M9 5H7a2 2 0 00-2 2v10a2 2 0 002 2h8a2 2 0 002-2V7a2 2 0 00-2-2h-2M9 5a2 2 0 002 2h2a2 2 0 002-2M9 5a2 2 0 012-2h2a2 2 0 012 2" />
                    </svg>
                    <span>Measures</span>
                  </button>
                  {track.mode === 'cue' && (
                    <button
                      onClick={() => setShowCueThumbs(!showCueThumbs)}
                      className={`flex items-center gap-1 px-2 py-1 text-xs font-medium border border-audafact-divider rounded transition-colors duration-200 ${
                        showCueThumbs
                          ? 'bg-audafact-alert-red text-audafact-text-primary'
                          : 'bg-audafact-surface-1 text-audafact-text-secondary hover:bg-audafact-surface-2 hover:text-audafact-text-primary'
                      }`}
                      title={showCueThumbs ? 'Hide Cue Points' : 'Show Cue Points'}
                    >
                      <svg className="w-3 h-3" fill="none" stroke="currentColor" viewBox="0 0 24 24">
                        <path strokeLinecap="round" strokeLinejoin="round" strokeWidth={2} d="M7 7h.01M7 3h5c.512 0 1.024.195 1.414.586l7 7a2 2 0 010 2.828l-7 7a2 2 0 01-2.828 0l-7-7A1.994 1.994 0 013 12V7a4 4 0 014-4z" />
                      </svg>
                      <span>Cues</span>
                    </button>
                  )}
                  {track.mode === 'cue' && (
                    <button
                      className="flex items-center gap-1 px-2 py-1 text-xs font-medium border border-audafact-divider rounded transition-colors duration-200 bg-audafact-alert-red text-audafact-text-primary"
                      title="Selected for Cue Control"
                    >
                      <svg className="w-3 h-3" fill="none" stroke="currentColor" viewBox="0 0 24 24">
                        <path strokeLinecap="round" strokeLinejoin="round" strokeWidth={2} d="M15 12a3 3 0 11-6 0 3 3 0 016 0z" />
                        <path strokeLinecap="round" strokeLinejoin="round" strokeWidth={2} d="M2.458 12C3.732 7.943 7.523 5 12 5c4.478 0 8.268 2.943 9.542 7-1.274 4.057-5.064 7-9.542 7-4.477 0-8.268-2.943-9.542-7z" />
                      </svg>
                      <span>Select</span>
                    </button>
                  )}
                </div>
                {/* Row 4: Time & Tempo toggle */}
                <div>
                  <button
                    onClick={() => setExpandedControls(!expandedControls)}
                    className="flex items-center gap-1 px-2 py-1 text-xs font-medium audafact-text-secondary bg-audafact-surface-1 border border-audafact-divider rounded hover:bg-audafact-surface-2 transition-colors duration-200 w-full justify-between"
                    title={expandedControls ? 'Collapse Controls' : 'Expand Controls'}
                  >
                    <span className="truncate">Time and Tempo</span>
                    <svg
                      className={`w-3 h-3 transition-transform ${expandedControls ? 'rotate-180' : ''}`}
                      fill="none"
                      stroke="currentColor"
                      viewBox="0 0 24 24"
                    >
                      <path strokeLinecap="round" strokeLinejoin="round" strokeWidth={2} d="M19 9l-7 7-7-7" />
                    </svg>
                  </button>
                </div>
              </div>

              {/* Desktop layout */}
              <div className="hidden md:flex items-center justify-between">
                <div className="flex items-center gap-3">
                  {/* Custom Mode Selector */}
                  <div className="flex items-center bg-audafact-surface-2 rounded-md p-0.5 border border-audafact-divider">
                    <button
                      className={`px-2 py-1 text-xs font-medium rounded transition-colors ${
                        track.mode === 'preview'
                          ? 'bg-audafact-accent-blue text-audafact-text-primary shadow-sm'
                          : 'text-audafact-text-secondary hover:text-audafact-text-primary'
                      }`}
                      disabled
                    >
                      Preview
                    </button>
                    <button
                      className={`px-2 py-1 text-xs font-medium rounded transition-colors ${
                        track.mode === 'loop'
                          ? 'bg-audafact-accent-cyan text-audafact-bg-primary shadow-sm'
                          : 'text-audafact-text-secondary hover:text-audafact-text-primary'
                      }`}
                      disabled
                    >
                      Loop
                    </button>
                    <button
                      className={`px-2 py-1 text-xs font-medium rounded transition-colors ${
                        track.mode === 'cue'
                          ? 'bg-audafact-alert-red text-audafact-text-primary shadow-sm'
                          : 'text-audafact-text-secondary hover:text-audafact-text-primary'
                      }`}
                      disabled
                    >
                      Chop
                    </button>
                  </div>
                  <div className="min-w-0">
                    <h3 className="font-medium audafact-heading truncate max-w-[420px]">
                      {track.file.name}
                    </h3>
                    <p className="text-sm audafact-text-secondary">
                      {track.mode === 'preview' ? 'Preview Mode' : track.mode === 'loop' ? 'Loop Mode' : 'Cue Mode'}
                    </p>
                  </div>
                </div>
                
                <div className="flex items-center gap-2">
                  {/* Show Measures Button */}
                  <button
                    onClick={() => setShowMeasures(!showMeasures)}
                    className={`flex items-center gap-1 px-2 py-1 text-xs font-medium border border-audafact-divider rounded transition-colors duration-200 ${
                      showMeasures
                        ? 'bg-audafact-accent-cyan text-audafact-bg-primary'
                        : 'bg-audafact-surface-1 text-audafact-text-secondary hover:bg-audafact-surface-2 hover:text-audafact-text-primary'
                    }`}
                    title={showMeasures ? 'Hide Measures' : 'Show Measures'}
                  >
                    <svg className="w-3 h-3" fill="none" stroke="currentColor" viewBox="0 0 24 24">
                      <path strokeLinecap="round" strokeLinejoin="round" strokeWidth={2} d="M9 5H7a2 2 0 00-2 2v10a2 2 0 002 2h8a2 2 0 002-2V7a2 2 0 00-2-2h-2M9 5a2 2 0 002 2h2a2 2 0 002-2M9 5a2 2 0 012-2h2a2 2 0 012 2" />
                    </svg>
                    <span>Measures</span>
                  </button>

                  {/* Show Cue Points Button - Only visible on cue tracks */}
                  {track.mode === 'cue' && (
                    <button
                      onClick={() => setShowCueThumbs(!showCueThumbs)}
                      className={`flex items-center gap-1 px-2 py-1 text-xs font-medium border border-audafact-divider rounded transition-colors duration-200 ${
                        showCueThumbs
                          ? 'bg-audafact-alert-red text-audafact-text-primary'
                          : 'bg-audafact-surface-1 text-audafact-text-secondary hover:bg-audafact-surface-2 hover:text-audafact-text-primary'
                      }`}
                      title={showCueThumbs ? 'Hide Cue Points' : 'Show Cue Points'}
                    >
                      <svg className="w-3 h-3" fill="none" stroke="currentColor" viewBox="0 0 24 24">
                        <path strokeLinecap="round" strokeLinejoin="round" strokeWidth={2} d="M7 7h.01M7 3h5c.512 0 1.024.195 1.414.586l7 7a2 2 0 010 2.828l-7 7a2 2 0 01-2.828 0l-7-7A1.994 1.994 0 013 12V7a4 4 0 014-4z" />
                      </svg>
                      <span>Cues</span>
                    </button>
                  )}

                  {/* Cue Track Selection Indicator */}
                  {track.mode === 'cue' && (
                    <button
                      className="flex items-center gap-1 px-2 py-1 text-xs font-medium border border-audafact-divider rounded transition-colors duration-200 bg-audafact-alert-red text-audafact-text-primary"
                      title="Selected for Cue Control"
                    >
                      <svg className="w-3 h-3" fill="none" stroke="currentColor" viewBox="0 0 24 24">
                        <path strokeLinecap="round" strokeLinejoin="round" strokeWidth={2} d="M15 12a3 3 0 11-6 0 3 3 0 016 0z" />
                        <path strokeLinecap="round" strokeLinejoin="round" strokeWidth={2} d="M2.458 12C3.732 7.943 7.523 5 12 5c4.478 0 8.268 2.943 9.542 7-1.274 4.057-5.064 7-9.542 7-4.477 0-8.268-2.943-9.542-7z" />
                      </svg>
                      <span>Select</span>
                    </button>
                  )}

                  <button
                    onClick={() => setExpandedControls(!expandedControls)}
                    className="flex items-center gap-1 px-2 py-1 text-xs font-medium audafact-text-secondary bg-audafact-surface-1 border border-audafact-divider rounded hover:bg-audafact-surface-2 transition-colors duration-200"
                    title={expandedControls ? 'Collapse Controls' : 'Expand Controls'}
                  >
                    <span>Time and Tempo</span>
                    <svg 
                      className={`w-3 h-3 transition-transform ${expandedControls ? 'rotate-180' : ''}`} 
                      fill="none" 
                      stroke="currentColor" 
                      viewBox="0 0 24 24"
                    >
                      <path strokeLinecap="round" strokeLinejoin="round" strokeWidth={2} d="M19 9l-7 7-7-7" />
                    </svg>
                  </button>
                </div>
              </div>
            </div>

            {/* Collapsible Controls */}
            {expandedControls && (
              <div className="p-4 border-b border-audafact-divider bg-audafact-surface-2 space-y-4">
                {/* Tempo Controls */}
                <div className="space-y-2">
                  <TempoControls
                    trackId={track.id}
                    initialTempo={tempo}
                    onTempoChange={(_, newTempo) => handleTempoChange(newTempo)}
                  />
                </div>

                {/* Time Signature Controls */}
                <div className="space-y-2">
                  <TimeSignatureControls
                    timeSignature={timeSignature}
                    onTimeSignatureChange={setTimeSignature}
                  />
                </div>
              </div>
            )}

            {/* Waveform Display */}
            <div className="audafact-waveform-bg relative" style={{ height: '120px' }}>
              <WaveformDisplay
                audioFile={track.file}
                mode={track.mode}
                loopStart={track.loopStart}
                loopEnd={track.loopEnd}
                cuePoints={track.cuePoints}
                onLoopPointsChange={() => {}} // Disabled in demo
                onCuePointChange={handleCuePointChange}
                playhead={currentTime}
                zoomLevel={zoomLevel}
                onZoomIn={() => setZoomLevel(prev => Math.min(prev * 1.5, 10))}
                onZoomOut={() => setZoomLevel(prev => Math.max(prev / 1.5, 0.1))}
                onResetZoom={() => setZoomLevel(1)}
                trackId={track.id}
                showMeasures={showMeasures}
                tempo={tempo}
                timeSignature={timeSignature}
                firstMeasureTime={firstMeasureTime}
                onFirstMeasureChange={setFirstMeasureTime}
                showCueThumbs={showCueThumbs}
                isPlaying={isPlaying}
                onPlayheadChange={handleTimeChange}
                onScrollStateChange={() => {}} // Not needed in demo
                isGuestMode={false}
              />
            </div>

            {/* Track Controls */}
            <div className="p-4 relative z-10 bg-audafact-surface-1">
              <TrackControls
                mode={track.mode}
                audioContext={audioContext}
                audioBuffer={track.buffer}
                loopStart={track.loopStart}
                loopEnd={track.loopEnd}
                cuePoints={track.cuePoints}
                ensureAudio={async (callback) => {
                  if (!isAudioInitialized) {
                    await handleInitializeAudio();
                  }
                  callback();
                }}
                isSelected={true}
                onSelect={() => {}}
                onPlaybackTimeChange={handleTimeChange}
                onSpeedChange={setPlaybackSpeed}
                trackTempo={tempo}
                volume={volume}
                onVolumeChange={handleVolumeChange}
                playbackSpeed={playbackSpeed}
                onPlaybackStateChange={(isPlaying: boolean) => setIsPlaying(isPlaying)}
                playbackTime={currentTime}
                disabled={false}
                lowpassFreq={lowpassFreq}
                onLowpassFreqChange={handleLowpassFreqChange}
                highpassFreq={highpassFreq}
                onHighpassFreqChange={handleHighpassFreqChange}
                filterEnabled={filterEnabled}
                onFilterEnabledChange={handleFilterEnabledChange}
                showDeleteButton={false}
                trackId={track.id}
                seekFunctionRef={{ current: null }}
                recordingDestination={null}
              />

              {track.mode === 'cue' && (
                <div className="mt-3 bg-audafact-accent-blue bg-opacity-10 p-2 rounded text-audafact-accent-blue text-xs">
                  Press keyboard keys 1-0 to trigger cue points
                </div>
              )}
            </div>
          </div>

        </div>
      </div>

      {/* Help Button */}
      <HelpButton
        onStartTutorial={handleStartTutorial}
        onShowHelp={handleShowHelp}
        hideTutorial={true}
      />

      {/* Help Modal */}
      <HelpModal
        isOpen={showHelpModal}
        onClose={() => setShowHelpModal(false)}
      />
    </div>
  );
};

export default StudioDemo;<|MERGE_RESOLUTION|>--- conflicted
+++ resolved
@@ -80,12 +80,7 @@
       
       return audioBuffer;
     } catch (error) {
-<<<<<<< HEAD
       console.error('Audio decoding error:', error);
-=======
-      addDebugInfo(`AUDIO DECODING ERROR: ${error instanceof Error ? error.message : String(error)}`);
-      addDebugInfo(`File: ${file.name}, Size: ${file.size}, Type: ${file.type}, Context: ${context.state}`);
->>>>>>> 5327c733
       throw new Error(`Failed to decode audio data: ${error instanceof Error ? error.message : 'Unknown error'}`);
     }
   };
@@ -289,19 +284,6 @@
 
   return (
     <div className="min-h-screen">
-<<<<<<< HEAD
-=======
-      {/* Debug Info Panel - Only show in staging/development */}
-      {debugInfo.length > 0 && (
-        <div className="fixed top-0 left-0 bg-black text-white p-4 text-xs max-w-md max-h-64 overflow-auto z-50 border border-gray-600">
-          <div className="font-bold mb-2">Debug Info:</div>
-          {debugInfo.map((info, index) => (
-            <div key={index} className="mb-1 text-green-400">{info}</div>
-          ))}
-        </div>
-      )}
-      
->>>>>>> 5327c733
       {/* Header */}
       <div className="bg-audafact-bg-secondary border-b border-audafact-border">
         <div className="px-6 py-4">
