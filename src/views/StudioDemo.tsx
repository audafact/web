--- conflicted
+++ resolved
@@ -36,7 +36,6 @@
 };
 
 const StudioDemo = () => {
-<<<<<<< HEAD
   // Debug logging that won't be stripped by build process
   const debugLog = (message: string) => {
     console.log(message);
@@ -48,9 +47,7 @@
   };
   
   debugLog('StudioDemo component rendering');
-=======
-  console.log('StudioDemo component rendering');
->>>>>>> 9693fde2
+    
   const { audioContext, initializeAudio } = useAudioContext();
   const [track, setTrack] = useState<Track | null>(null);
   const [error, setError] = useState<string | null>(null);
@@ -79,16 +76,11 @@
   const loadAudioBuffer = async (file: File, context: AudioContext): Promise<AudioBuffer> => {
     try {
       const arrayBuffer = await file.arrayBuffer();
-<<<<<<< HEAD
+
       debugLog('Array buffer size: ' + arrayBuffer.byteLength);
       return await context.decodeAudioData(arrayBuffer);
     } catch (error) {
       debugLog('Audio decoding error: ' + (error instanceof Error ? error.message : String(error)));
-=======
-      console.log('Array buffer size:', arrayBuffer.byteLength);
-      return await context.decodeAudioData(arrayBuffer);
-    } catch (error) {
->>>>>>> 9693fde2
       console.error('Audio decoding error:', error);
       throw new Error(`Failed to decode audio data: ${error instanceof Error ? error.message : 'Unknown error'}`);
     }
@@ -96,20 +88,12 @@
 
   // Initialize audio context and load demo track
   const handleInitializeAudio = async () => {
-<<<<<<< HEAD
     debugLog('handleInitializeAudio called');
-=======
-    console.log('handleInitializeAudio called');
->>>>>>> 9693fde2
     try {
       setNeedsUserInteraction(false);
       setIsInitializingAudio(true);
       setError(null);
-<<<<<<< HEAD
       debugLog('Starting audio initialization...');
-=======
-      console.log('Starting audio initialization...');
->>>>>>> 9693fde2
 
       const context = await initializeAudio();
       if (!context) {
@@ -119,11 +103,7 @@
       setIsAudioInitialized(true);
 
       // Load the demo track
-<<<<<<< HEAD
       debugLog('Fetching demo track from: ' + DEMO_TRACK.file);
-=======
-      console.log('Fetching demo track from:', DEMO_TRACK.file);
->>>>>>> 9693fde2
       const response = await fetch(DEMO_TRACK.file);
       
       if (!response.ok) {
@@ -131,25 +111,15 @@
       }
       
       const blob = await response.blob();
-<<<<<<< HEAD
       debugLog('Audio blob size: ' + blob.size + ', type: ' + blob.type);
-=======
-      console.log('Audio blob size:', blob.size, 'type:', blob.type);
->>>>>>> 9693fde2
       
       const file = new File([blob], `${DEMO_TRACK.name}.${DEMO_TRACK.type}`, { 
         type: `audio/${DEMO_TRACK.type}` 
       });
       
-<<<<<<< HEAD
       debugLog('Decoding audio buffer...');
       const buffer = await loadAudioBuffer(file, context);
       debugLog('Audio buffer decoded successfully, duration: ' + buffer.duration);
-=======
-      console.log('Decoding audio buffer...');
-      const buffer = await loadAudioBuffer(file, context);
-      console.log('Audio buffer decoded successfully, duration:', buffer.duration);
->>>>>>> 9693fde2
       
       const newTrack: Track = {
         id: DEMO_TRACK.id,
@@ -171,11 +141,7 @@
       setTempo(DEMO_TRACK.bpm);
       
     } catch (err) {
-<<<<<<< HEAD
       debugLog('Failed to initialize audio: ' + (err instanceof Error ? err.message : String(err)));
-=======
-      console.log('Failed to initialize audio:', err);
->>>>>>> 9693fde2
       console.error('Failed to initialize audio:', err);
       setError(err instanceof Error ? err.message : 'Failed to initialize audio');
     } finally {
@@ -246,32 +212,22 @@
 
   // User interaction handler
   const handleUserInteraction = useCallback(() => {
-<<<<<<< HEAD
     debugLog('handleUserInteraction called, needsUserInteraction: ' + needsUserInteraction);
-=======
-    console.log('handleUserInteraction called, needsUserInteraction:', needsUserInteraction);
->>>>>>> 9693fde2
+      
     if (needsUserInteraction) {
       handleInitializeAudio();
     }
   }, [needsUserInteraction, handleInitializeAudio]);
 
   if (needsUserInteraction) {
-<<<<<<< HEAD
     debugLog('Rendering user interaction screen');
-=======
-    console.log('Rendering user interaction screen');
->>>>>>> 9693fde2
+      
     return (
       <div className="min-h-screen  flex items-center justify-center">
         <div className="text-center">
           <button
             onClick={() => {
-<<<<<<< HEAD
               debugLog('Start Demo button clicked');
-=======
-              console.log('Start Demo button clicked');
->>>>>>> 9693fde2
               handleUserInteraction();
             }}
             className="bg-audafact-accent-cyan text-audafact-bg-primary px-8 py-3 rounded-lg font-semibold hover:bg-audafact-accent-cyan/80 transition-colors"
