--- conflicted
+++ resolved
@@ -80,32 +80,6 @@
         "@": path.resolve(__dirname, "src"),
       },
     },
-<<<<<<< HEAD
-  },
-  // Environment variable configuration
-  define: {
-    "import.meta.env.VITE_API_BASE_URL": JSON.stringify(
-      process.env.VITE_API_BASE_URL ||
-        "https://audafact-api.david-g-cortinas.workers.dev"
-    ),
-  },
-  build: {
-    sourcemap: true,
-    rollupOptions: {
-      external: ["@/services/supabase"],
-      output: {
-        manualChunks: {
-          // Separate vendor chunks for better caching
-          vendor: ["react", "react-dom", "react-router-dom"],
-          audio: [
-            "wavesurfer.js",
-            "@wavesurfer/react",
-            "web-audio-beat-detector",
-          ],
-          ui: ["lucide-react", "@tailwindcss/forms", "@tailwindcss/typography"],
-          auth: ["@supabase/supabase-js"],
-          payments: ["@stripe/react-stripe-js", "@stripe/stripe-js"],
-=======
     // Environment variable configuration
     define: Object.fromEntries(
       Object.entries(viteEnvVars).map(([key, value]) => [
@@ -137,7 +111,6 @@
           chunkFileNames: "assets/js/[name]-[hash].js",
           entryFileNames: "assets/js/[name]-[hash].js",
           assetFileNames: "assets/[ext]/[name]-[hash].[ext]",
->>>>>>> f0d30bae
         },
       },
       // Optimize build performance
@@ -193,40 +166,5 @@
         "web-audio-beat-detector",
       ],
     },
-<<<<<<< HEAD
-    // Proxy for staging API to bypass CORS
-    proxy: {
-      "/api/staging": {
-        target: "https://audafact-api-staging.david-g-cortinas.workers.dev",
-        changeOrigin: true,
-        rewrite: (path) => path.replace(/^\/api\/staging/, "/api"),
-        configure: (proxy, options) => {
-          proxy.on("proxyReq", (proxyReq, req, res) => {
-            // Add CORS headers to the proxy request
-            proxyReq.setHeader("Origin", "http://localhost:5173");
-          });
-          proxy.on("proxyRes", (proxyRes, req, res) => {
-            // Add CORS headers to the response
-            proxyRes.headers["Access-Control-Allow-Origin"] =
-              "http://localhost:5173";
-            proxyRes.headers["Access-Control-Allow-Methods"] =
-              "GET,POST,OPTIONS";
-            proxyRes.headers["Access-Control-Allow-Headers"] =
-              "authorization,content-type,range";
-            proxyRes.headers["Access-Control-Expose-Headers"] =
-              "etag,content-range,accept-ranges,x-ratelimit-limit,x-ratelimit-remaining,x-ratelimit-reset";
-            proxyRes.headers["Vary"] = "Origin";
-          });
-        },
-      },
-    },
-  },
-  // Optimize dependencies
-  optimizeDeps: {
-    include: ["react", "react-dom", "react-router-dom", "lucide-react"],
-    exclude: ["wavesurfer.js", "@wavesurfer/react", "web-audio-beat-detector"],
-  },
-=======
   };
->>>>>>> f0d30bae
 });